# Copyright 2022 D-Wave Systems Inc.
#
#    Licensed under the Apache License, Version 2.0 (the "License");
#    you may not use this file except in compliance with the License.
#    You may obtain a copy of the License at
#
#        http://www.apache.org/licenses/LICENSE-2.0
#
#    Unless required by applicable law or agreed to in writing, software
#    distributed under the License is distributed on an "AS IS" BASIS,
#    WITHOUT WARRANTIES OR CONDITIONS OF ANY KIND, either express or implied.
#    See the License for the specific language governing permissions and
#    limitations under the License.

import math

import numpy as np
import pytest

import dwave.gate.operations.operations as ops
from dwave.gate.circuit import Circuit, ParametricCircuit
from dwave.gate.operations.base import (
    ABCLockedAttr,
    Barrier,
    Measurement,
    Operation,
    create_operation,
)


class TestLockedMetaclass:
    """Unit tests for the ``ABCLockedAttr`` metaclass.

    The list of locked attributes is part of the ``ABCLockedAttr`` metaclass. If adding a locked
    attribute there, please update this test to also test that locked attribute.
    """

    def test_locked_attribute(self):
        """Test that a locked class attribute cannot be changed."""

        class DummyLocked(metaclass=ABCLockedAttr):
            """Dummy class used to test the ``ABCLockedAttr`` metaclass."""

            matrix = [[1, 0], [0, 1]]
            not_matrix = 42

        assert DummyLocked.not_matrix == 42
        DummyLocked.not_matrix = 24
        assert DummyLocked.not_matrix == 24

        with pytest.raises(ValueError, match="Cannot set class attribute"):
            DummyLocked.matrix = 5

    def test_locked_attribute_subclass(self):
        """Test that a locked class attribute cannot be changed in a subclass."""

        class DummyLocked(metaclass=ABCLockedAttr):
            """Dummy class used to test the ``ABCLockedAttr`` metaclass."""

            matrix = [[1, 0], [0, 1]]
            not_matrix = 42

        class DummySub(DummyLocked):
            pass

        assert DummySub.not_matrix == 42
        DummySub.not_matrix = 24
        assert DummySub.not_matrix == 24

        with pytest.raises(ValueError, match="Cannot set class attribute"):
            DummySub.matrix = 5


class TestMatrixRepr:
    """Unit tests for all matrix representations of operations."""

    @pytest.mark.parametrize(
        "op, matrix",
        [
            (ops.X, np.array([[0, 1], [1, 0]])),
            (ops.Y, np.array([[0.0, -1.0j], [1.0j, 0.0]])),
            (ops.Z, np.array([[1, 0], [0, -1]])),
            (ops.Hadamard, math.sqrt(2) / 2 * np.array([[1.0, 1.0], [1.0, -1.0]])),
            (ops.RX(np.pi / 2), math.sqrt(2) / 2 * np.array([[1, -1j], [-1j, 1]])),
            (ops.RY(np.pi / 2), math.sqrt(2) / 2 * np.array([[1, -1], [1, 1]])),
            (ops.RZ(np.pi / 2), math.sqrt(2) / 2 * np.array([[1 - 1j, 0], [0, 1 + 1j]])),
            (ops.Rotation([np.pi / 2] * 3), math.sqrt(2) / 2 * np.array([[-1j, -1], [1, 1j]])),
            (ops.CX, np.array([[1, 0, 0, 0], [0, 1, 0, 0], [0, 0, 0, 1], [0, 0, 1, 0]])),
            (ops.CNOT, np.array([[1, 0, 0, 0], [0, 1, 0, 0], [0, 0, 0, 1], [0, 0, 1, 0]])),
            # (ops.CX(1, 0), np.array([[1, 0, 0, 0], [0, 0, 0, 1], [0, 0, 1, 0], [0, 1, 0, 0]])),
            (ops.CZ, np.array([[1, 0, 0, 0], [0, 1, 0, 0], [0, 0, 1, 0], [0, 0, 0, -1]])),
            (
                ops.SWAP,
                np.array(
                    [
                        [1.0, 0.0, 0.0, 0.0],
                        [0.0, 0.0, 1.0, 0.0],
                        [0.0, 1.0, 0.0, 0.0],
                        [0.0, 0.0, 0.0, 1.0],
                    ]
                ),
            ),
            (
                ops.CSWAP,
                np.array(
                    [
                        [1.0, 0.0, 0.0, 0.0, 0.0, 0.0, 0.0, 0.0],
                        [0.0, 1.0, 0.0, 0.0, 0.0, 0.0, 0.0, 0.0],
                        [0.0, 0.0, 1.0, 0.0, 0.0, 0.0, 0.0, 0.0],
                        [0.0, 0.0, 0.0, 1.0, 0.0, 0.0, 0.0, 0.0],
                        [0.0, 0.0, 0.0, 0.0, 1.0, 0.0, 0.0, 0.0],
                        [0.0, 0.0, 0.0, 0.0, 0.0, 0.0, 1.0, 0.0],
                        [0.0, 0.0, 0.0, 0.0, 0.0, 1.0, 0.0, 0.0],
                        [0.0, 0.0, 0.0, 0.0, 0.0, 0.0, 0.0, 1.0],
                    ]
                ),
            ),
            (
                ops.CCNOT,
                np.array(
                    [
                        [1.0, 0.0, 0.0, 0.0, 0.0, 0.0, 0.0, 0.0],
                        [0.0, 1.0, 0.0, 0.0, 0.0, 0.0, 0.0, 0.0],
                        [0.0, 0.0, 1.0, 0.0, 0.0, 0.0, 0.0, 0.0],
                        [0.0, 0.0, 0.0, 1.0, 0.0, 0.0, 0.0, 0.0],
                        [0.0, 0.0, 0.0, 0.0, 1.0, 0.0, 0.0, 0.0],
                        [0.0, 0.0, 0.0, 0.0, 0.0, 1.0, 0.0, 0.0],
                        [0.0, 0.0, 0.0, 0.0, 0.0, 0.0, 0.0, 1.0],
                        [0.0, 0.0, 0.0, 0.0, 0.0, 0.0, 1.0, 0.0],
                    ]
                ),
            ),
            (
                ops.CRX(np.pi / 2),
                np.array(
                    [
                        [1.0, 0.0, 0.0, 0.0],
                        [0.0, 1.0, 0.0, 0.0],
                        [0.0, 0.0, math.sqrt(2) / 2, math.sqrt(2) / 2 * -1j],
                        [0.0, 0.0, math.sqrt(2) / 2 * -1j, math.sqrt(2) / 2],
                    ]
                ),
            ),
            (
                ops.CRY(np.pi / 2),
                np.array(
                    [
                        [1.0, 0.0, 0.0, 0.0],
                        [0.0, 1.0, 0.0, 0.0],
                        [0.0, 0.0, math.sqrt(2) / 2 * 1.0, -math.sqrt(2) / 2],
                        [0.0, 0.0, math.sqrt(2) / 2 * 1.0, math.sqrt(2) / 2 * 1.0],
                    ]
                ),
            ),
            (
                ops.CRZ(np.pi / 2),
                np.array(
                    [
                        [1.0, 0.0, 0.0, 0.0],
                        [0.0, 1.0, 0.0, 0.0],
                        [0.0, 0.0, math.sqrt(2) / 2 * (1 - 1j), 0.0],
                        [0.0, 0.0, 0.0, math.sqrt(2) / 2 * (1 + 1j)],
                    ]
                ),
            ),
            (
                ops.CRotation([np.pi / 2] * 3),
                np.array(
                    [
                        [1.0, 0.0, 0.0, 0.0],
                        [0.0, 1.0, 0.0, 0.0],
                        [0.0, 0.0, math.sqrt(2) / 2 * -1j, math.sqrt(2) / 2 * -1.0],
                        [0.0, 0.0, math.sqrt(2) / 2 * 1.0, math.sqrt(2) / 2 * 1j],
                    ]
                ),
            ),
        ],
    )
    def test_matrix_repr(self, op, matrix):
        """Test that matrix representations are correct."""
        assert np.allclose(op.matrix, matrix)

        # if matrix is accessed as a classproperty, then test it on an instance as well
        if not isinstance(op, Operation):
            assert np.allclose(op().matrix, matrix)

    @pytest.mark.parametrize(
        "op, qubits, matrix",
        [
            (ops.CX, [0, 1], np.array([[1, 0, 0, 0], [0, 1, 0, 0], [0, 0, 0, 1], [0, 0, 1, 0]])),
            (ops.CNOT, [0, 1], np.array([[1, 0, 0, 0], [0, 1, 0, 0], [0, 0, 0, 1], [0, 0, 1, 0]])),
            (ops.CX, [1, 0], np.array([[1, 0, 0, 0], [0, 0, 0, 1], [0, 0, 1, 0], [0, 1, 0, 0]])),
            (ops.CZ, [0, 1], np.array([[1, 0, 0, 0], [0, 1, 0, 0], [0, 0, 1, 0], [0, 0, 0, -1]])),
        ],
    )
    def test_controlled_matrix_repr(self, op, qubits, matrix, two_qubit_circuit):
        """Test that controlled matrix representations are correct."""
        two_qubit_circuit.unlock()
<<<<<<< HEAD
        with two_qubit_circuit.context as (q, c):
            assert np.allclose(op(*[q[i] for i in qubits]).matrix, matrix)
=======
        with two_qubit_circuit.context as regs:
            assert np.allclose(op(*[regs.q[i] for i in qubits]).matrix, matrix)
>>>>>>> 32285d4d


class TestMeasurement:
    """Unit tests for the ``Measurement`` class."""

    def test_initialize_measurement(self):
        """Test initializing a measurement operation."""
        m = Measurement()
        assert repr(m) == "<Measurement, qubits=None, measured=None>"

    def test_pipe_single_measurement(self, quantum_register, classical_register):
        """Test measuring a qubit and 'piping' the value to a classical register."""
        qubit = quantum_register[0]
        bit = classical_register[0]
        m = Measurement(qubits=qubit) | bit
        assert m.__repr__() == f"<Measurement, qubits={(qubit,)}, measured={(bit,)}>"

        assert m.bits == (bit,)

    def test_pipe_measurements(self, quantum_register, classical_register):
        """Test measuring several qubits and 'piping' the values to a classical register."""
        qubits = quantum_register
        bits = classical_register
        m = Measurement(qubits=qubits) | bits
        assert m.__repr__() == f"<Measurement, qubits={tuple(qubits)}, measured={tuple(bits)}>"

        assert m.bits == tuple(bits)

    def test_pipe_measurement_to_seq(self, quantum_register, classical_register):
        """Test measuring several qubits and 'piping' the values to a sequence of bits."""
        qubits = quantum_register
        bits = tuple(classical_register)
        m = Measurement(qubits=qubits) | bits
        assert m.__repr__() == f"<Measurement, qubits={tuple(qubits)}, measured={bits}>"

        assert m.bits == tuple(bits)

    def test_pipe_measurements_to_large_register(self, quantum_register, classical_register):
        """Test measuring several qubits and 'piping' the values to a larger classical register."""
        qubits = quantum_register[:2]
        bits = classical_register
        m = Measurement(qubits=qubits) | bits
        assert m.__repr__() == f"<Measurement, qubits={tuple(qubits)}, measured={tuple(bits[:2])}>"

        assert m.bits == tuple(bits[:2])

    def test_pipe_measurements_to_small_register(self, quantum_register, classical_register):
        """Test measuring several qubits and 'piping' the values to a smaller classical register."""
        qubits = quantum_register
        bits = classical_register[:2]
        with pytest.raises(ValueError, match=r"Measuring 4 qubit\(s\), passed to only 2 bits."):
            m = Measurement(qubits=qubits) | bits


@pytest.mark.xfail(reason="Barriers are not implemented yet.")
class TestBarrier:
    """Unit tests for the ``Barrier`` class."""


class TestCreateOperation:
    """Unit tests for the ``create_operation`` function."""

    def test_parametric(self):
        """Test creating an operation out of a parametric circuit."""
        circuit = ParametricCircuit(1)

<<<<<<< HEAD
        with circuit.context as (p, q, c):
            ops.RZ(p[0], q[0])
            ops.RY(p[1], q[0])
            ops.RZ(p[2], q[0])
=======
        with circuit.context as regs:
            ops.RZ(regs.p[0], regs.q[0])
            ops.RY(regs.p[1], regs.q[0])
            ops.RZ(regs.p[2], regs.q[0])
>>>>>>> 32285d4d

        RotOp = create_operation(circuit, name="Rot")
        params = [0.23, 0.34, 0.45]
        rot_op = RotOp(params)

        assert RotOp.matrix is None
        assert RotOp.label == "Rot"

        assert np.allclose(rot_op.matrix, ops.Rotation(params).matrix)
        assert rot_op.label == f"Rot({params})"

    def test_non_parametric(self):
        """Test creating an operation out of a non-parametric circuit."""
        circuit = Circuit(1)

<<<<<<< HEAD
        with circuit.context as (q, c):
            ops.Hadamard(q[0])
            ops.X(q[0])
            ops.Hadamard(q[0])
=======
        with circuit.context as regs:
            ops.Hadamard(regs.q[0])
            ops.X(regs.q[0])
            ops.Hadamard(regs.q[0])
>>>>>>> 32285d4d

        ZOp = create_operation(circuit, name="Z")

        assert np.allclose(ZOp.matrix, ops.Z.matrix)
        assert ZOp.label == "Z"

    def test_no_label(self):
        """Test creating an operation without a label."""
        circuit = Circuit(1)

<<<<<<< HEAD
        with circuit.context as (q, c):
            ops.Hadamard(q[0])
            ops.X(q[0])
            ops.Hadamard(q[0])
=======
        with circuit.context as regs:
            ops.Hadamard(regs.q[0])
            ops.X(regs.q[0])
            ops.Hadamard(regs.q[0])
>>>>>>> 32285d4d

        ZOp = create_operation(circuit)

        assert ZOp.label == "CustomOperation"

    def test_parametric_mix(self):
        """Test creating an operation out of a parametric circuit with some hard-coded
        parameters."""
        circuit = ParametricCircuit(1)

<<<<<<< HEAD
        with circuit.context as (p, q, c):
            ops.RZ(0.1, q[0])
            ops.RY(p[0], q[0])
            ops.RZ(0.3, q[0])
            ops.X(q[0])  # cover testing non-parametric ops in parametric circuits
            ops.X(q[0])  # negate the previous X-gate to compare with Rotation-gate
=======
        with circuit.context as regs:
            ops.RZ(0.1, regs.q[0])
            ops.RY(regs.p[0], regs.q[0])
            ops.RZ(0.3, regs.q[0])
            ops.X(regs.q[0])  # cover testing non-parametric ops in parametric circuits
            ops.X(regs.q[0])  # negate the previous X-gate to compare with Rotation-gate
>>>>>>> 32285d4d

        RotOp = create_operation(circuit, name="Rot")
        params = [0.2]
        rot_op = RotOp(params)

        assert RotOp.matrix is None
        assert RotOp.label == "Rot"

        assert np.allclose(rot_op.matrix, ops.Rotation([0.1, 0.2, 0.3]).matrix)
        assert rot_op.label == "Rot([0.2])"<|MERGE_RESOLUTION|>--- conflicted
+++ resolved
@@ -196,13 +196,8 @@
     def test_controlled_matrix_repr(self, op, qubits, matrix, two_qubit_circuit):
         """Test that controlled matrix representations are correct."""
         two_qubit_circuit.unlock()
-<<<<<<< HEAD
-        with two_qubit_circuit.context as (q, c):
-            assert np.allclose(op(*[q[i] for i in qubits]).matrix, matrix)
-=======
         with two_qubit_circuit.context as regs:
             assert np.allclose(op(*[regs.q[i] for i in qubits]).matrix, matrix)
->>>>>>> 32285d4d
 
 
 class TestMeasurement:
@@ -269,17 +264,10 @@
         """Test creating an operation out of a parametric circuit."""
         circuit = ParametricCircuit(1)
 
-<<<<<<< HEAD
-        with circuit.context as (p, q, c):
-            ops.RZ(p[0], q[0])
-            ops.RY(p[1], q[0])
-            ops.RZ(p[2], q[0])
-=======
         with circuit.context as regs:
             ops.RZ(regs.p[0], regs.q[0])
             ops.RY(regs.p[1], regs.q[0])
             ops.RZ(regs.p[2], regs.q[0])
->>>>>>> 32285d4d
 
         RotOp = create_operation(circuit, name="Rot")
         params = [0.23, 0.34, 0.45]
@@ -295,17 +283,10 @@
         """Test creating an operation out of a non-parametric circuit."""
         circuit = Circuit(1)
 
-<<<<<<< HEAD
-        with circuit.context as (q, c):
-            ops.Hadamard(q[0])
-            ops.X(q[0])
-            ops.Hadamard(q[0])
-=======
         with circuit.context as regs:
             ops.Hadamard(regs.q[0])
             ops.X(regs.q[0])
             ops.Hadamard(regs.q[0])
->>>>>>> 32285d4d
 
         ZOp = create_operation(circuit, name="Z")
 
@@ -316,17 +297,10 @@
         """Test creating an operation without a label."""
         circuit = Circuit(1)
 
-<<<<<<< HEAD
-        with circuit.context as (q, c):
-            ops.Hadamard(q[0])
-            ops.X(q[0])
-            ops.Hadamard(q[0])
-=======
         with circuit.context as regs:
             ops.Hadamard(regs.q[0])
             ops.X(regs.q[0])
             ops.Hadamard(regs.q[0])
->>>>>>> 32285d4d
 
         ZOp = create_operation(circuit)
 
@@ -337,21 +311,12 @@
         parameters."""
         circuit = ParametricCircuit(1)
 
-<<<<<<< HEAD
-        with circuit.context as (p, q, c):
-            ops.RZ(0.1, q[0])
-            ops.RY(p[0], q[0])
-            ops.RZ(0.3, q[0])
-            ops.X(q[0])  # cover testing non-parametric ops in parametric circuits
-            ops.X(q[0])  # negate the previous X-gate to compare with Rotation-gate
-=======
         with circuit.context as regs:
             ops.RZ(0.1, regs.q[0])
             ops.RY(regs.p[0], regs.q[0])
             ops.RZ(0.3, regs.q[0])
             ops.X(regs.q[0])  # cover testing non-parametric ops in parametric circuits
             ops.X(regs.q[0])  # negate the previous X-gate to compare with Rotation-gate
->>>>>>> 32285d4d
 
         RotOp = create_operation(circuit, name="Rot")
         params = [0.2]
