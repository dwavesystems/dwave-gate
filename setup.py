# Copyright 2022 D-Wave Systems Inc.
#
#    Licensed under the Apache License, Version 2.0 (the "License");
#    you may not use this file except in compliance with the License.
#    You may obtain a copy of the License at
#
#        http://www.apache.org/licenses/LICENSE-2.0
#
#    Unless required by applicable law or agreed to in writing, software
#    distributed under the License is distributed on an "AS IS" BASIS,
#    WITHOUT WARRANTIES OR CONDITIONS OF ANY KIND, either express or implied.
#    See the License for the specific language governing permissions and
#    limitations under the License.

import os
from setuptools import setup
from setuptools.command.build_ext import build_ext

import numpy
from Cython.Build import cythonize


extra_compile_args = {
    'msvc': ['/std:c++17'],
    'unix': ['-std=c++17'],
}

extra_link_args = {
    'msvc': [],
    'unix': [],
}


class build_ext_compiler_check(build_ext):
    def build_extensions(self):
        compiler = self.compiler.compiler_type

        compile_args = extra_compile_args[compiler]
        for ext in self.extensions:
            ext.extra_compile_args = compile_args

        link_args = extra_link_args[compiler]
        for ext in self.extensions:
            ext.extra_link_args = link_args

        build_ext.build_extensions(self)


setup(
<<<<<<< HEAD
    name="dwave-gate",
    install_requires=[
        "numpy",
    ],
    extras_requires={
        "qir": ["pyqir==0.9.0"]
    },
=======
>>>>>>> 5499b1f0
    ext_modules=cythonize(
        ["dwave/gate/simulator/simulator.pyx",
         "dwave/gate/registers/cyregister.pyx"
         ],
        annotate=bool(os.getenv("CYTHON_ANNOTATE", False))
    ),
    include_dirs=[numpy.get_include()],
    cmdclass={"build_ext": build_ext_compiler_check},
)<|MERGE_RESOLUTION|>--- conflicted
+++ resolved
@@ -47,16 +47,6 @@
 
 
 setup(
-<<<<<<< HEAD
-    name="dwave-gate",
-    install_requires=[
-        "numpy",
-    ],
-    extras_requires={
-        "qir": ["pyqir==0.9.0"]
-    },
-=======
->>>>>>> 5499b1f0
     ext_modules=cythonize(
         ["dwave/gate/simulator/simulator.pyx",
          "dwave/gate/registers/cyregister.pyx"
